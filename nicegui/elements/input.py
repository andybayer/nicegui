from typing import Any, Callable, Dict, List, Optional

from .icon import Icon
from .mixins.disableable_element import DisableableElement
from .mixins.value_element import ValueElement


class Input(ValueElement, DisableableElement):
    LOOPBACK = False

    def __init__(self,
                 label: Optional[str] = None, *,
                 placeholder: Optional[str] = None,
                 value: str = '',
                 password: bool = False,
                 password_toggle_button: bool = False,
                 on_change: Optional[Callable[..., Any]] = None,
                 autocomplete: Optional[List[str]] = None,
<<<<<<< HEAD
                 validation: Optional[Dict[str, Callable[[Any], bool]]] = None) -> None:
=======
                 validation: Dict[str, Callable[..., bool]] = {}) -> None:
>>>>>>> 17230d25
        """Text Input

        This element is based on Quasar's `QInput <https://quasar.dev/vue-components/input>`_ component.

        The `on_change` event is called on every keystroke and the value updates accordingly.
        If you want to wait until the user confirms the input, you can register a custom event callback, e.g.
        `ui.input(...).on('keydown.enter', ...)` or `ui.input(...).on('blur', ...)`.

        You can use the `validation` parameter to define a dictionary of validation rules.
        The key of the first rule that fails will be displayed as an error message.

        :param label: displayed label for the text input
        :param placeholder: text to show if no value is entered
        :param value: the current value of the text input
        :param password: whether to hide the input (default: False)
        :param password_toggle_button: whether to show a button to toggle the password visibility (default: False)
        :param on_change: callback to execute when the value changes
        :param autocomplete: optional list of strings for autocompletion
        :param validation: dictionary of validation rules, executed in dict order. e.g. ``{'Too long!': lambda value: len(value) < 3}``
        """
        super().__init__(tag='q-input', value=value, on_value_change=on_change)
        if label is not None:
            self._props['label'] = label
        if placeholder is not None:
            self._props['placeholder'] = placeholder
        self._props['type'] = 'password' if password else 'text'

        if password_toggle_button:
            with self.add_slot('append'):
                def toggle_type(_):
                    is_hidden = self._props.get('type') == 'password'
                    icon.props(f'name={"visibility" if is_hidden else "visibility_off"}')
                    self.props(f'type={"text" if is_hidden else "password"}')
                icon = Icon('visibility_off').classes('cursor-pointer').on('click', toggle_type)

        self.validation = validation or {}
        self._error: Optional[str] = None

        if autocomplete:
            def find_autocompletion() -> Optional[str]:
                if self.value:
                    needle = str(self.value).casefold()
                    for item in autocomplete:
                        if item.casefold().startswith(needle):
                            return item

            def autocomplete_input() -> None:
                match = find_autocompletion() or ''
                self.props(f'shadow-text="{match[len(self.value):]}"')

            def complete_input() -> None:
                match = find_autocompletion()
                if match:
                    self.set_value(match)
                self.props('shadow-text=""')

            self.on('keyup', autocomplete_input)
            self.on('keydown.tab', complete_input)

    def on_value_change(self, value: Any) -> None:
        super().on_value_change(value)
        for message, check in self.validation.items():
            if not check(value):
                self._error = message
                self.props(f'error error-message="{message}"')
                break
        else:
            self.props(remove='error')

    @property
    def error(self) -> Optional[str]:
        """The latest error message from the validation functions."""
        return self._error<|MERGE_RESOLUTION|>--- conflicted
+++ resolved
@@ -16,11 +16,7 @@
                  password_toggle_button: bool = False,
                  on_change: Optional[Callable[..., Any]] = None,
                  autocomplete: Optional[List[str]] = None,
-<<<<<<< HEAD
                  validation: Optional[Dict[str, Callable[[Any], bool]]] = None) -> None:
-=======
-                 validation: Dict[str, Callable[..., bool]] = {}) -> None:
->>>>>>> 17230d25
         """Text Input
 
         This element is based on Quasar's `QInput <https://quasar.dev/vue-components/input>`_ component.
