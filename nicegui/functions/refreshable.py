--- conflicted
+++ resolved
@@ -1,19 +1,14 @@
-<<<<<<< HEAD
-from typing import Callable, List
-=======
 from dataclasses import dataclass
 from typing import Any, Awaitable, Callable, Dict, List, Tuple, Union
->>>>>>> bde46be8
 
 from typing_extensions import Self
 
+from .. import background_tasks, globals
+from ..dependencies import register_component
 from ..element import Element
-<<<<<<< HEAD
-=======
 from ..helpers import KWONLY_SLOTS, is_coroutine_function
 
 register_component('refreshable', __file__, 'refreshable.js')
->>>>>>> bde46be8
 
 
 @dataclass(**KWONLY_SLOTS)
@@ -51,28 +46,12 @@
         """
         self.func = func
         self.instance = None
-<<<<<<< HEAD
-        self.containers: List[Element] = []
-=======
         self.targets: List[RefreshableTarget] = []
->>>>>>> bde46be8
 
     def __get__(self, instance, _) -> Self:
         self.instance = instance
         return self
 
-<<<<<<< HEAD
-    def __call__(self) -> None:
-        with Element('div') as container:
-            self.func() if self.instance is None else self.func(self.instance)
-        self.containers.append(container)
-
-    def refresh(self) -> None:
-        for container in self.containers:
-            container.clear()
-            with container:
-                self.func() if self.instance is None else self.func(self.instance)
-=======
     def __call__(self, *args: Any, **kwargs: Any) -> Union[None, Awaitable]:
         self.prune()
         target = RefreshableTarget(container=Element('refreshable'), instance=self.instance, args=args, kwargs=kwargs)
@@ -94,5 +73,4 @@
                     globals.app.on_startup(result)
 
     def prune(self) -> None:
-        self.targets = [target for target in self.targets if target.container.client.id in globals.clients]
->>>>>>> bde46be8
+        self.targets = [target for target in self.targets if target.container.client.id in globals.clients]