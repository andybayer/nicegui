import weakref
from typing import Dict, Optional, Tuple

from selenium.webdriver.common.keys import Keys

from nicegui import binding, ui
from nicegui.testing import Screen


def test_ui_select_with_tuple_as_key(screen: Screen):
    class Model:
        selection: Optional[Tuple[int, int]] = None
    data = Model()
    options = {
        (2, 1): 'option A',
        (1, 2): 'option B',
    }
    data.selection = next(iter(options))
    ui.select(options).bind_value(data, 'selection')

    screen.open('/')
    screen.should_not_contain('option B')
    element = screen.click('option A')
    screen.click_at_position(element, x=20, y=100)
    screen.wait(0.3)
    screen.should_contain('option B')
    screen.should_not_contain('option A')
    assert data.selection == (1, 2)


def test_ui_select_with_list_of_tuples(screen: Screen):
    class Model:
        selection = None
    data = Model()
    options = [(1, 1), (2, 2), (3, 3)]
    data.selection = options[0]
    ui.select(options).bind_value(data, 'selection')

    screen.open('/')
    screen.should_not_contain('2,2')
    element = screen.click('1,1')
    screen.click_at_position(element, x=20, y=100)
    screen.wait(0.3)
    screen.should_contain('2,2')
    screen.should_not_contain('1,1')
    assert data.selection == (2, 2)


def test_ui_select_with_list_of_lists(screen: Screen):
    class Model:
        selection = None
    data = Model()
    options = [[1, 1], [2, 2], [3, 3]]
    data.selection = options[0]
    ui.select(options).bind_value(data, 'selection')

    screen.open('/')
    screen.should_not_contain('2,2')
    element = screen.click('1,1')
    screen.click_at_position(element, x=20, y=100)
    screen.wait(0.3)
    screen.should_contain('2,2')
    screen.should_not_contain('1,1')
    assert data.selection == [2, 2]


def test_binding_to_input(screen: Screen):
    class Model:
        text = 'one'
    data = Model()
    element = ui.input().bind_value(data, 'text')

    screen.open('/')
    screen.should_contain_input('one')
    screen.type(Keys.TAB)
    screen.type('two')
    screen.should_contain_input('two')
    screen.wait(0.1)
    assert data.text == 'two'
    data.text = 'three'
    screen.should_contain_input('three')
    element.set_value('four')
    screen.should_contain_input('four')
    assert data.text == 'four'
    element.value = 'five'
    screen.should_contain_input('five')
    assert data.text == 'five'


def test_binding_refresh_before_page_delivery(screen: Screen):
    state = {'count': 0}

    @ui.page('/')
    def main_page() -> None:
        ui.label().bind_text_from(state, 'count')
        state['count'] += 1

    screen.open('/')
    screen.should_contain('1')


def test_missing_target_attribute(screen: Screen):
    data: Dict = {}
    ui.label('Hello').bind_text_to(data)
    ui.label().bind_text_from(data, 'text', lambda text: f'{text=}')

    screen.open('/')
    screen.should_contain("text='Hello'")


<<<<<<< HEAD
def test_automatic_cleanup(screen: Screen):
    class Model:
        value = binding.BindableProperty()

        def __init__(self, value: str) -> None:
            self.value = value

    def create_model_and_label(value: str) -> Tuple[Model, weakref.ref, ui.label]:
        model = Model(value)
        label = ui.label(value).bind_text(model, 'value')
        return id(model), weakref.ref(model), label

    model_id1, ref1, label1 = create_model_and_label('first label')
    model_id2, ref2, _label2 = create_model_and_label('second label')

    def is_alive(ref: weakref.ref) -> bool:
        return ref() is not None

    def has_bindable_property(model_id: int) -> bool:
        return any(obj_id == model_id for obj_id, _ in binding.bindable_properties)

    screen.open('/')
    screen.should_contain('first label')
    screen.should_contain('second label')
    assert is_alive(ref1) and has_bindable_property(model_id1)
    assert is_alive(ref2) and has_bindable_property(model_id2)

    binding.remove([label1])
    assert not is_alive(ref1) and not has_bindable_property(model_id1)
    assert is_alive(ref2) and has_bindable_property(model_id2)
=======
def test_bindable_dataclass(screen: Screen):
    @binding.bindable_dataclass(bindable_fields=['bindable'])
    class TestClass:
        not_bindable: str = 'not_bindable_text'
        bindable: str = 'bindable_text'

    instance = TestClass()

    ui.label().bind_text_from(instance, 'not_bindable')
    ui.label().bind_text_from(instance, 'bindable')

    screen.open('/')
    screen.should_contain('not_bindable_text')
    screen.should_contain('bindable_text')

    assert len(binding.bindings) == 2
    assert len(binding.active_links) == 1
    assert binding.active_links[0][1] == 'not_bindable'
>>>>>>> 786e24fb
<|MERGE_RESOLUTION|>--- conflicted
+++ resolved
@@ -108,7 +108,26 @@
     screen.should_contain("text='Hello'")
 
 
-<<<<<<< HEAD
+def test_bindable_dataclass(screen: Screen):
+    @binding.bindable_dataclass(bindable_fields=['bindable'])
+    class TestClass:
+        not_bindable: str = 'not_bindable_text'
+        bindable: str = 'bindable_text'
+
+    instance = TestClass()
+
+    ui.label().bind_text_from(instance, 'not_bindable')
+    ui.label().bind_text_from(instance, 'bindable')
+
+    screen.open('/')
+    screen.should_contain('not_bindable_text')
+    screen.should_contain('bindable_text')
+
+    assert len(binding.bindings) == 2
+    assert len(binding.active_links) == 1
+    assert binding.active_links[0][1] == 'not_bindable'
+
+
 def test_automatic_cleanup(screen: Screen):
     class Model:
         value = binding.BindableProperty()
@@ -138,24 +157,4 @@
 
     binding.remove([label1])
     assert not is_alive(ref1) and not has_bindable_property(model_id1)
-    assert is_alive(ref2) and has_bindable_property(model_id2)
-=======
-def test_bindable_dataclass(screen: Screen):
-    @binding.bindable_dataclass(bindable_fields=['bindable'])
-    class TestClass:
-        not_bindable: str = 'not_bindable_text'
-        bindable: str = 'bindable_text'
-
-    instance = TestClass()
-
-    ui.label().bind_text_from(instance, 'not_bindable')
-    ui.label().bind_text_from(instance, 'bindable')
-
-    screen.open('/')
-    screen.should_contain('not_bindable_text')
-    screen.should_contain('bindable_text')
-
-    assert len(binding.bindings) == 2
-    assert len(binding.active_links) == 1
-    assert binding.active_links[0][1] == 'not_bindable'
->>>>>>> 786e24fb
+    assert is_alive(ref2) and has_bindable_property(model_id2)