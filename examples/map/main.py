#!/usr/bin/env python3
from nicegui import ui

# this module wraps the JavaScript lib leafletjs.com into an easy-to-use NiceGUI element
import leaflet


@ui.page('/')
def main_page():
<<<<<<< HEAD
    # NOTE we need to use the on_page_ready event to make sure the page is loaded before we execute JavaScript
    global selection
=======
>>>>>>> 1ba3a11f
    map = leaflet.map()
    locations = {
        (52.5200, 13.4049): 'Berlin',
        (40.7306, -74.0060): 'New York',
        (39.9042, 116.4074): 'Beijing',
        (35.6895, 139.6917): 'Tokyo',
    }
    selection = ui.select(locations, on_change=map.set_location).style('width: 10em')
    yield  # all code below is executed after page is ready
    default_location = next(iter(locations))
    # this will trigger the map.set_location event; which is js and must be run after page is ready
    selection.set_value(default_location)


ui.run()<|MERGE_RESOLUTION|>--- conflicted
+++ resolved
@@ -7,11 +7,6 @@
 
 @ui.page('/')
 def main_page():
-<<<<<<< HEAD
-    # NOTE we need to use the on_page_ready event to make sure the page is loaded before we execute JavaScript
-    global selection
-=======
->>>>>>> 1ba3a11f
     map = leaflet.map()
     locations = {
         (52.5200, 13.4049): 'Berlin',
