<<<<<<< HEAD
from typing import Any, Callable, Dict, List, Literal, Optional, Tuple, Union
=======
import importlib.util
from typing import TYPE_CHECKING, Any, Callable, Dict, List, Literal, Optional, Union
>>>>>>> 95705a2c

from typing_extensions import Self

from .. import optional_features
from ..element import Element
from ..events import GenericEventArguments, TableSelectionEventArguments, ValueChangeEventArguments, handle_event
from ..helpers import warn_once
from .mixins.filter_element import FilterElement

if importlib.util.find_spec('pandas'):
    optional_features.register('pandas')
    if TYPE_CHECKING:
        import pandas as pd


class Table(FilterElement, component='table.js'):

    def __init__(self,
                 *,
                 rows: List[Dict],
                 columns: Optional[List[Dict]] = None,
                 column_defaults: Optional[Dict] = None,
                 row_key: str = 'id',
                 title: Optional[str] = None,
                 selection: Optional[Literal['single', 'multiple']] = None,
                 pagination: Optional[Union[int, dict]] = None,
                 on_select: Optional[Callable[..., Any]] = None,
                 on_pagination_change: Optional[Callable[..., Any]] = None,
                 ) -> None:
        """Table

        A table based on Quasar's `QTable <https://quasar.dev/vue-components/table>`_ component.

        :param rows: list of row objects
        :param columns: list of column objects (defaults to the columns of the first row)
        :param column_defaults: optional default column properties
        :param row_key: name of the column containing unique data identifying the row (default: "id")
        :param title: title of the table
        :param selection: selection type ("single" or "multiple"; default: `None`)
        :param pagination: a dictionary correlating to a pagination object or number of rows per page (`None` hides the pagination, 0 means "infinite"; default: `None`).
        :param on_select: callback which is invoked when the selection changes
        :param on_pagination_change: callback which is invoked when the pagination changes

        If selection is 'single' or 'multiple', then a `selected` property is accessible containing the selected rows.
        """
        super().__init__()

        if columns is None:
            first_row = rows[0] if rows else {}
            columns = [{'name': key, 'label': str(key).upper(), 'field': key, 'sortable': True} for key in first_row]

        self._column_defaults = column_defaults
        self._use_columns_from_df = False
        self._props['columns'] = self._normalize_columns(columns)
        self._props['rows'] = rows
        self._props['row-key'] = row_key
        self._props['title'] = title
        self._props['hide-pagination'] = pagination is None
        self._props['pagination'] = pagination if isinstance(pagination, dict) else {'rowsPerPage': pagination or 0}
        self._props['selection'] = selection or 'none'
        self._props['selected'] = []
        self._props['fullscreen'] = False
        self._selection_handlers = [on_select] if on_select else []
        self._pagination_change_handlers = [on_pagination_change] if on_pagination_change else []

        def handle_selection(e: GenericEventArguments) -> None:
            if e.args['added']:
                if selection == 'single':
                    self.selected.clear()
                self.selected.extend(e.args['rows'])
            else:
                self.selected = [row for row in self.selected if row[row_key] not in e.args['keys']]
            self.update()
            arguments = TableSelectionEventArguments(sender=self, client=self.client, selection=self.selected)
            for handler in self._selection_handlers:
                handle_event(handler, arguments)
        self.on('selection', handle_selection, ['added', 'rows', 'keys'])

        def handle_pagination_change(e: GenericEventArguments) -> None:
            self.pagination = e.args
            self.update()
            arguments = ValueChangeEventArguments(sender=self, client=self.client, value=self.pagination)
            for handler in self._pagination_change_handlers:
                handle_event(handler, arguments)
        self.on('update:pagination', handle_pagination_change)

    def on_select(self, callback: Callable[..., Any]) -> Self:
        """Add a callback to be invoked when the selection changes."""
        self._selection_handlers.append(callback)
        return self

    def on_pagination_change(self, callback: Callable[..., Any]) -> Self:
        """Add a callback to be invoked when the pagination changes."""
        self._pagination_change_handlers.append(callback)
        return self

    def _normalize_columns(self, columns: List[Dict]) -> List[Dict]:
        return [{**self._column_defaults, **column} for column in columns] if self._column_defaults else columns

    @classmethod
    def from_pandas(cls,
                    df: 'pd.DataFrame', *,
                    columns: Optional[List[Dict]] = None,
                    column_defaults: Optional[Dict] = None,
                    row_key: str = 'id',
                    title: Optional[str] = None,
                    selection: Optional[Literal['single', 'multiple']] = None,
                    pagination: Optional[Union[int, dict]] = None,
                    on_select: Optional[Callable[..., Any]] = None) -> Self:
        """Create a table from a Pandas DataFrame.

        Note:
        If the DataFrame contains non-serializable columns of type `datetime64[ns]`, `timedelta64[ns]`, `complex128` or `period[M]`,
        they will be converted to strings.
        To use a different conversion, convert the DataFrame manually before passing it to this method.
        See `issue 1698 <https://github.com/zauberzeug/nicegui/issues/1698>`_ for more information.

        :param df: Pandas DataFrame
        :param columns: list of column objects (defaults to the columns of the dataframe)
        :param column_defaults: optional default column properties
        :param row_key: name of the column containing unique data identifying the row (default: "id")
        :param title: title of the table
        :param selection: selection type ("single" or "multiple"; default: `None`)
        :param pagination: a dictionary correlating to a pagination object or number of rows per page (`None` hides the pagination, 0 means "infinite"; default: `None`).
        :param on_select: callback which is invoked when the selection changes
        :return: table element
        """
<<<<<<< HEAD
        rows, columns_from_df = cls._df_to_rows_and_columns(df)
        table = cls(
            rows=rows,
            columns=columns or columns_from_df,
            column_defaults=column_defaults,
            row_key=row_key,
            title=title,
            selection=selection,
            pagination=pagination,
            on_select=on_select,
        )
        table._use_columns_from_df = columns is None
        return table

    def update_from_pandas(self,
                           df: 'pd.DataFrame', *,
                           clear_selection: bool = True,
                           columns: Optional[List[Dict]] = None,
                           column_defaults: Optional[Dict] = None) -> None:
        """Update the table from a Pandas DataFrame.

        See `from_pandas()` for more information about the conversion of non-serializable columns.

        If `columns` is not provided and the columns had been inferred from a DataFrame,
        the columns will be updated to match the new DataFrame.

        :param df: Pandas DataFrame
        :param clear_selection: whether to clear the selection (default: True)
        :param columns: list of column objects (defaults to the columns of the dataframe)
        :param column_defaults: optional default column properties
        """
        rows, columns_from_df = self._df_to_rows_and_columns(df)
        self.rows[:] = rows
        if column_defaults is not None:
            self._column_defaults = column_defaults
        if columns or self._use_columns_from_df:
            self.columns[:] = self._normalize_columns(columns or columns_from_df)
        if clear_selection:
            self.selected.clear()
        self.update()

    @staticmethod
    def _df_to_rows_and_columns(df: 'pd.DataFrame') -> Tuple[List[Dict], List[Dict]]:
=======
        import pandas as pd  # pylint: disable=import-outside-toplevel

>>>>>>> 95705a2c
        def is_special_dtype(dtype):
            return (pd.api.types.is_datetime64_any_dtype(dtype) or
                    pd.api.types.is_timedelta64_dtype(dtype) or
                    pd.api.types.is_complex_dtype(dtype) or
                    isinstance(dtype, pd.PeriodDtype))
        special_cols = df.columns[df.dtypes.apply(is_special_dtype)]
        if not special_cols.empty:
            df = df.copy()
            df[special_cols] = df[special_cols].astype(str)

        if isinstance(df.columns, pd.MultiIndex):
            raise ValueError('MultiIndex columns are not supported. '
                             'You can convert them to strings using something like '
                             '`df.columns = ["_".join(col) for col in df.columns.values]`.')

        return df.to_dict('records'), [{'name': col, 'label': col, 'field': col} for col in df.columns]

    @property
    def rows(self) -> List[Dict]:
        """List of rows."""
        return self._props['rows']

    @rows.setter
    def rows(self, value: List[Dict]) -> None:
        self._props['rows'][:] = value
        self.update()

    @property
    def columns(self) -> List[Dict]:
        """List of columns."""
        return self._props['columns']

    @columns.setter
    def columns(self, value: List[Dict]) -> None:
        self._props['columns'][:] = self._normalize_columns(value)
        self.update()

    @property
    def column_defaults(self) -> Optional[Dict]:
        """Default column properties."""
        return self._column_defaults

    @column_defaults.setter
    def column_defaults(self, value: Optional[Dict]) -> None:
        self._column_defaults = value
        self.columns = self.columns  # re-normalize columns

    @property
    def row_key(self) -> str:
        """Name of the column containing unique data identifying the row."""
        return self._props['row-key']

    @row_key.setter
    def row_key(self, value: str) -> None:
        self._props['row-key'] = value
        self.update()

    @property
    def selected(self) -> List[Dict]:
        """List of selected rows."""
        return self._props['selected']

    @selected.setter
    def selected(self, value: List[Dict]) -> None:
        self._props['selected'][:] = value
        self.update()

    @property
    def pagination(self) -> dict:
        """Pagination object."""
        return self._props['pagination']

    @pagination.setter
    def pagination(self, value: dict) -> None:
        self._props['pagination'] = value
        self.update()

    @property
    def is_fullscreen(self) -> bool:
        """Whether the table is in fullscreen mode."""
        return self._props['fullscreen']

    @is_fullscreen.setter
    def is_fullscreen(self, value: bool) -> None:
        """Set fullscreen mode."""
        self._props['fullscreen'] = value
        self.update()

    def set_fullscreen(self, value: bool) -> None:
        """Set fullscreen mode."""
        self.is_fullscreen = value

    def toggle_fullscreen(self) -> None:
        """Toggle fullscreen mode."""
        self.is_fullscreen = not self.is_fullscreen

    def add_rows(self, rows: List[Dict], *args: Any) -> None:
        """Add rows to the table."""
        if isinstance(rows, dict):  # DEPRECATED
            warn_once('Calling add_rows() with variable-length arguments is deprecated. '
                      'Pass a list instead or use add_row() for a single row.')
            rows = [rows, *args]
        self.rows.extend(rows)
        self.update()

    def add_row(self, row: Dict) -> None:
        """Add a single row to the table."""
        self.add_rows([row])

    def remove_rows(self, rows: List[Dict], *args: Any) -> None:
        """Remove rows from the table."""
        if isinstance(rows, dict):  # DEPRECATED
            warn_once('Calling remove_rows() with variable-length arguments is deprecated. '
                      'Pass a list instead or use remove_row() for a single row.')
            rows = [rows, *args]
        keys = [row[self.row_key] for row in rows]
        self.rows[:] = [row for row in self.rows if row[self.row_key] not in keys]
        self.selected[:] = [row for row in self.selected if row[self.row_key] not in keys]
        self.update()

    def remove_row(self, row: Dict) -> None:
        """Remove a single row from the table."""
        self.remove_rows([row])

    def update_rows(self, rows: List[Dict], *, clear_selection: bool = True) -> None:
        """Update rows in the table.

        :param rows: list of rows to update
        :param clear_selection: whether to clear the selection (default: True)
        """
        self.rows[:] = rows
        if clear_selection:
            self.selected.clear()
        self.update()

    async def get_filtered_sorted_rows(self, *, timeout: float = 1) -> List[Dict]:
        """Asynchronously return the filtered and sorted rows of the table."""
        return await self.get_computed_prop('filteredSortedRows', timeout=timeout)

    async def get_computed_rows(self, *, timeout: float = 1) -> List[Dict]:
        """Asynchronously return the computed rows of the table."""
        return await self.get_computed_prop('computedRows', timeout=timeout)

    async def get_computed_rows_number(self, *, timeout: float = 1) -> int:
        """Asynchronously return the number of computed rows of the table."""
        return await self.get_computed_prop('computedRowsNumber', timeout=timeout)

    class row(Element):

        def __init__(self) -> None:
            """Row Element

            This element is based on Quasar's `QTr <https://quasar.dev/vue-components/table#qtr-api>`_ component.
            """
            super().__init__('q-tr')

    class header(Element):

        def __init__(self) -> None:
            """Header Element

            This element is based on Quasar's `QTh <https://quasar.dev/vue-components/table#qth-api>`_ component.
            """
            super().__init__('q-th')

    class cell(Element):

        def __init__(self) -> None:
            """Cell Element

            This element is based on Quasar's `QTd <https://quasar.dev/vue-components/table#qtd-api>`_ component.
            """
            super().__init__('q-td')<|MERGE_RESOLUTION|>--- conflicted
+++ resolved
@@ -1,9 +1,5 @@
-<<<<<<< HEAD
-from typing import Any, Callable, Dict, List, Literal, Optional, Tuple, Union
-=======
 import importlib.util
-from typing import TYPE_CHECKING, Any, Callable, Dict, List, Literal, Optional, Union
->>>>>>> 95705a2c
+from typing import TYPE_CHECKING, Any, Callable, Dict, List, Literal, Optional, Tuple, Union
 
 from typing_extensions import Self
 
@@ -131,7 +127,6 @@
         :param on_select: callback which is invoked when the selection changes
         :return: table element
         """
-<<<<<<< HEAD
         rows, columns_from_df = cls._df_to_rows_and_columns(df)
         table = cls(
             rows=rows,
@@ -175,10 +170,8 @@
 
     @staticmethod
     def _df_to_rows_and_columns(df: 'pd.DataFrame') -> Tuple[List[Dict], List[Dict]]:
-=======
         import pandas as pd  # pylint: disable=import-outside-toplevel
 
->>>>>>> 95705a2c
         def is_special_dtype(dtype):
             return (pd.api.types.is_datetime64_any_dtype(dtype) or
                     pd.api.types.is_timedelta64_dtype(dtype) or
