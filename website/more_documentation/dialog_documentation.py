from nicegui import ui


def main_demo() -> None:
    with ui.dialog() as dialog, ui.card():
        ui.label('Hello world!')
        ui.button('Close', on_click=dialog.close)

<<<<<<< HEAD
    ui.button('Open a dialog', on_click=dialog.open)
=======
    ui.button('Open a dialog', on_click=dialog.open)


def more() -> None:
    @text_demo('Awaitable dialog', '''
        Dialogs can be awaited.
        Use the `submit` method to close the dialog and return a result.
        Canceling the dialog by clicking in the background or pressing the escape key yields `None`.
    ''')
    def async_dialog_demo():
        with ui.dialog() as dialog, ui.card():
            ui.label('Are you sure?')
            with ui.row():
                ui.button('Yes', on_click=lambda: dialog.submit('Yes'))
                ui.button('No', on_click=lambda: dialog.submit('No'))

        async def show():
            result = await dialog
            ui.notify(f'You chose {result}')

        ui.button('Await a dialog', on_click=show)

    @text_demo('Replacing content', '''
        The content of a dialog can be changed.
    ''')
    def replace_content():
        def replace():
            dialog.clear()
            with dialog, ui.card().classes('w-64 h-64'):
                ui.label('New Content')
            dialog.open()

        with ui.dialog() as dialog, ui.card():
            ui.label('Hello world!')

        ui.button('Open', on_click=dialog.open)
        ui.button('Replace', on_click=replace)
>>>>>>> bde46be8
<|MERGE_RESOLUTION|>--- conflicted
+++ resolved
@@ -6,9 +6,6 @@
         ui.label('Hello world!')
         ui.button('Close', on_click=dialog.close)
 
-<<<<<<< HEAD
-    ui.button('Open a dialog', on_click=dialog.open)
-=======
     ui.button('Open a dialog', on_click=dialog.open)
 
 
@@ -45,5 +42,4 @@
             ui.label('Hello world!')
 
         ui.button('Open', on_click=dialog.open)
-        ui.button('Replace', on_click=replace)
->>>>>>> bde46be8
+        ui.button('Replace', on_click=replace)